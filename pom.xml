<?xml version="1.0" encoding="UTF-8"?>
<!--
Licensed to the Apache Software Foundation (ASF) under one or more
contributor license agreements.  See the NOTICE file distributed with
this work for additional information regarding copyright ownership.
The ASF licenses this file to You under the Apache License, Version 2.0
(the "License"); you may not use this file except in compliance with
the License.  You may obtain a copy of the License at

     http://www.apache.org/licenses/LICENSE-2.0

Unless required by applicable law or agreed to in writing, software
distributed under the License is distributed on an "AS IS" BASIS,
WITHOUT WARRANTIES OR CONDITIONS OF ANY KIND, either express or implied.
See the License for the specific language governing permissions and
limitations under the License.
-->
<project xmlns="http://maven.apache.org/POM/4.0.0" xmlns:xsi="http://www.w3.org/2001/XMLSchema-instance"
  xsi:schemaLocation="http://maven.apache.org/POM/4.0.0 http://maven.apache.org/xsd/maven-4.0.0.xsd">

  <parent>
    <groupId>org.apache</groupId>
    <artifactId>apache</artifactId>
    <version>9</version>
  </parent>

  <modelVersion>4.0.0</modelVersion>
  <groupId>org.apache.flume</groupId>
  <artifactId>flume-parent</artifactId>
  <version>1.5.0.1</version>
  <packaging>pom</packaging>

  <name>Apache Flume</name>

  <properties>
    <!-- Set default encoding to UTF-8 to remove maven complaints -->
    <project.build.sourceEncoding>UTF-8</project.build.sourceEncoding>

    <!-- Java compiler configuration -->
    <sourceJavaVersion>1.6</sourceJavaVersion>
    <targetJavaVersion>1.6</targetJavaVersion>

    <!-- defaults for flaky test and focused test exclusions -->
    <test.exclude.pattern>$</test.exclude.pattern> <!-- junk pattern -->
    <test.include.pattern>**/Test*.java</test.include.pattern>
    <siteUrlDeployment>file://people.apache.org/www/incubator.apache.org/flume</siteUrlDeployment>
    <siteid>apache.website</siteid>
    <sitename>Flume Site</sitename>
    <stagingDirectory>${project.basedir}/target/docs</stagingDirectory>
    <hadoop-one.version>1.0.1</hadoop-one.version>
    <hadoop-two.version>2.0.0-alpha</hadoop-two.version>
    <hbaseversion>0.94.2</hbaseversion>
    <zookeeper.version>3.4.5</zookeeper.version>
    <repoid>apache.staging.https</repoid>
    <repourl>https://repository.apache.org/service/local/staging/deploy/maven2/</repourl>
    <reponame>Apache Staging Repository</reponame>
    <repo.maven.org>http://repo1.maven.org/maven2</repo.maven.org>
    <publicrepoid>public</publicrepoid>
    <avro.version>1.7.3</avro.version>
    <elasticsearch.version>0.90.1</elasticsearch.version>

    <hadoop2.version>2.4.0</hadoop2.version>
    <thrift.version>0.7.0</thrift.version>
    <kite.version>0.12.0</kite.version>
  </properties>

  <modules>
    <module>flume-ng-core</module>
    <module>flume-ng-configuration</module>
    <module>flume-ng-embedded-agent</module>
    <module>flume-ng-sinks</module>
    <module>flume-ng-sources</module>
    <module>flume-ng-node</module>
    <module>flume-ng-dist</module>
    <module>flume-ng-channels</module>
    <module>flume-ng-legacy-sources</module>
    <module>flume-ng-clients</module>
    <module>flume-ng-sdk</module>
    <module>flume-ng-tests</module>
    <module>flume-tools</module>
  </modules>

  <profiles>

	<profile>
	<id>winpkg</id>
	<modules>
		<module>winpkg</module>
	</modules>
        <build>
            <plugins>
                <plugin>
                    <groupId>com.google.code.maven-replacer-plugin</groupId>
                    <artifactId>replacer</artifactId>
                    <version>1.5.2</version>
                    <executions>
                        <execution>
                            <goals>
                                <goal>replace</goal>
                            </goals>
                         </execution>
                    </executions>
                        <configuration>
                            <includes>
                                <include>winpkg/src/scripts/*</include>
                            </includes>
                        <replacements>
                            <replacement>
                                <token>@flume.version@</token>
                                <value>${project.version}</value>
                            </replacement>
                        </replacements>
                        </configuration>
                    </plugin>
                </plugins>
            </build>
	</profile>

    <profile>
      <id>hadoop-1.0</id>
      <activation>
        <property>
          <name>!hadoop.profile</name>
        </property>
      </activation>
      <properties>
        <hadoop.version>${hadoop-one.version}</hadoop.version>
        <hbase.version>${hbaseversion}</hbase.version>
        <hadoop.common.artifact.id>hadoop-core</hadoop.common.artifact.id>
        <thrift.version>0.7.0</thrift.version>
      </properties>
      <dependencyManagement>
        <dependencies>
          <dependency>
            <groupId>org.apache.hadoop</groupId>
            <artifactId>${hadoop.common.artifact.id}</artifactId>
            <version>${hadoop.version}</version>
          </dependency>
          <dependency>
            <groupId>org.apache.hadoop</groupId>
            <artifactId>hadoop-test</artifactId>
            <version>${hadoop.version}</version>
          </dependency>
          <dependency>
            <groupId>org.apache.hbase</groupId>
            <artifactId>hbase</artifactId>
            <version>${hbase.version}</version>
          </dependency>
          <dependency>
            <groupId>org.apache.hbase</groupId>
            <artifactId>hbase</artifactId>
            <version>${hbase.version}</version>
            <classifier>tests</classifier>
            <scope>test</scope>
          </dependency>
          <dependency>
            <groupId>org.apache.zookeeper</groupId>
            <artifactId>zookeeper</artifactId>
            <version>3.4.5</version>
            <scope>test</scope>
          </dependency>
        </dependencies>
      </dependencyManagement>
    </profile>

    <profile>
      <id>hadoop-2</id>
      <activation>
        <property>
          <name>hadoop.profile</name>
          <value>2</value>
        </property>
      </activation>
      <properties>
        <hadoop.version>${hadoop-two.version}</hadoop.version>
        <hbase.version>${hbaseversion}</hbase.version>
        <hadoop.common.artifact.id>hadoop-common</hadoop.common.artifact.id>
        <thrift.version>0.8.0</thrift.version>
      </properties>
      <dependencyManagement>
        <dependencies>
          <dependency>
            <groupId>org.apache.hadoop</groupId>
            <artifactId>${hadoop.common.artifact.id}</artifactId>
            <version>${hadoop.version}</version>
          </dependency>
          <dependency>
            <groupId>org.apache.hadoop</groupId>
            <artifactId>hadoop-hdfs</artifactId>
            <version>${hadoop.version}</version>
          </dependency>
          <dependency>
            <groupId>org.apache.hadoop</groupId>
            <artifactId>hadoop-minicluster</artifactId>
            <version>${hadoop.version}</version>
          </dependency>
          <dependency>
            <groupId>org.apache.hadoop</groupId>
            <artifactId>hadoop-client</artifactId>
            <version>${hadoop.version}</version>
          </dependency>
          <dependency>
            <groupId>org.apache.hadoop</groupId>
            <artifactId>hadoop-annotations</artifactId>
            <version>${hadoop.version}</version>
          </dependency>
          <dependency>
            <groupId>org.apache.hadoop</groupId>
            <artifactId>hadoop-auth</artifactId>
            <version>${hadoop.version}</version>
          </dependency>

          <dependency>
            <groupId>org.apache.hbase</groupId>
            <artifactId>hbase</artifactId>
            <version>${hbase.version}</version>
          </dependency>

          <dependency>
            <groupId>org.apache.hbase</groupId>
            <artifactId>hbase</artifactId>
            <version>${hbase.version}</version>
            <classifier>tests</classifier>
            <scope>test</scope>
          </dependency>

          <dependency>
            <groupId>org.apache.zookeeper</groupId>
            <artifactId>zookeeper</artifactId>
            <version>3.4.5</version>
            <scope>test</scope>
          </dependency>

          <!-- only compatible with hadoop-2 -->
          <dependency>
            <groupId>org.apache.flume.flume-ng-sinks</groupId>
            <artifactId>flume-dataset-sink</artifactId>
            <version>1.5.0.1</version>
          </dependency>
          <dependency>
            <groupId>org.apache.hbase</groupId>
            <artifactId>hbase-common</artifactId>
            <version>${hbase.version}</version>
            <classifier>tests</classifier>
            <scope>test</scope>
          </dependency>
          <dependency>
            <groupId>org.apache.hbase</groupId>
            <artifactId>hbase-client</artifactId>
            <version>${hbase.version}</version>
          </dependency>
          <dependency>
            <groupId>org.apache.hbase</groupId>
            <artifactId>hbase-server</artifactId>
            <version>${hbase.version}</version>
          </dependency>
          <dependency>
            <groupId>org.apache.hbase</groupId>
            <artifactId>hbase-server</artifactId>
            <version>${hbase.version}</version>
            <classifier>tests</classifier>
            <scope>test</scope>
          </dependency>
        </dependencies>
      </dependencyManagement>
    </profile>

    <profile>
      <id>hbase-98</id>
      <activation>
        <property>
          <name>hadoop.profile</name>
          <value>hbase-98</value>
        </property>
      </activation>
      <properties>
        <hadoop.version>${hadoop2.version}</hadoop.version>
        <hbase.version>0.98.2-hadoop2</hbase.version>
        <hadoop.common.artifact.id>hadoop-common</hadoop.common.artifact.id>
        <thrift.version>0.8.0</thrift.version>
      </properties>
      <dependencyManagement>
        <dependencies>
          <dependency>
            <groupId>org.apache.hadoop</groupId>
            <artifactId>${hadoop.common.artifact.id}</artifactId>
            <version>${hadoop.version}</version>
          </dependency>
          <dependency>
            <groupId>org.apache.hadoop</groupId>
            <artifactId>hadoop-hdfs</artifactId>
            <version>${hadoop.version}</version>
          </dependency>
          <dependency>
            <groupId>org.apache.hadoop</groupId>
            <artifactId>hadoop-minicluster</artifactId>
            <version>${hadoop.version}</version>
          </dependency>
          <dependency>
            <groupId>org.apache.hadoop</groupId>
            <artifactId>hadoop-client</artifactId>
            <version>${hadoop.version}</version>
          </dependency>
          <dependency>
            <groupId>org.apache.hadoop</groupId>
            <artifactId>hadoop-annotations</artifactId>
            <version>${hadoop.version}</version>
          </dependency>
          <dependency>
            <groupId>org.apache.hadoop</groupId>
            <artifactId>hadoop-auth</artifactId>
            <version>${hadoop.version}</version>
          </dependency>
          <dependency>
            <groupId>org.apache.hadoop</groupId>
            <artifactId>hadoop-minicluster</artifactId>
            <version>${hadoop.version}</version>
            <scope>test</scope>
          </dependency>

          <!-- Ideally this should be optional, but making it optional causes
          build to fail.
          -->
          <dependency>
            <groupId>org.apache.hbase</groupId>
            <artifactId>hbase-client</artifactId>
            <version>${hbase.version}</version>
          </dependency>

          <dependency>
            <groupId>org.apache.hbase</groupId>
            <artifactId>hbase-client</artifactId>
            <version>${hbase.version}</version>
            <classifier>tests</classifier>
            <scope>test</scope>
          </dependency>

          <dependency>
            <groupId>org.apache.hbase</groupId>
            <artifactId>hbase-testing-util</artifactId>
            <version>${hbase.version}</version>
          </dependency>

          <!-- There should be no need for Flume to include the following two
           artifacts, but HBase pom has a bug which causes these to not get
           pulled in. So we have to pull it in. Ideally this should be optional,
           but making it optional causes build to fail.
          -->

          <dependency>
            <groupId>org.apache.hbase</groupId>
            <artifactId>hbase-common</artifactId>
            <version>${hbase.version}</version>
          </dependency>

          <dependency>
            <groupId>org.apache.hbase</groupId>
            <artifactId>hbase-common</artifactId>
            <version>${hbase.version}</version>
            <classifier>tests</classifier>
            <scope>test</scope>
          </dependency>

          <dependency>
            <groupId>org.apache.hbase</groupId>
            <artifactId>hbase-server</artifactId>
            <version>${hbase.version}</version>
            <scope>test</scope>
          </dependency>

          <dependency>
            <groupId>org.apache.hbase</groupId>
            <artifactId>hbase-server</artifactId>
            <version>${hbase.version}</version>
            <classifier>tests</classifier>
            <scope>test</scope>
          </dependency>

          <dependency>
            <groupId>org.apache.zookeeper</groupId>
            <artifactId>zookeeper</artifactId>
            <version>3.4.5</version>
            <scope>test</scope>
          </dependency>

          <!-- only compatible with hadoop-2 -->
          <dependency>
            <groupId>org.apache.flume.flume-ng-sinks</groupId>
            <artifactId>flume-dataset-sink</artifactId>
            <version>${project.version}</version>
          </dependency>
        </dependencies>
      </dependencyManagement>
    </profile>

    <profile>
      <id>compileThriftLegacy</id>
      <activation>
        <activeByDefault>false</activeByDefault>
      </activation>
      <properties>
        <thrift.executable>${env.THRIFT_HOME}/bin/thrift</thrift.executable>
      </properties>
    </profile>

    <profile>
      <id>not-windows</id>
      <activation>
        <os>
          <family>!Windows</family>
        </os>
      </activation>
    </profile>

    <profile>
      <id>windows</id>
      <activation>
        <os>
          <family>Windows</family>
        </os>
      </activation>
    </profile>

    <profile>
      <id>sign</id>
      <build>
        <plugins>
          <plugin>
            <groupId>org.apache.maven.plugins</groupId>
            <artifactId>maven-gpg-plugin</artifactId>
            <executions>
              <execution>
                <phase>verify</phase>
                <goals>
                  <goal>sign</goal>
                </goals>
              </execution>
            </executions>
          </plugin>
        </plugins>
      </build>
    </profile>

    <profile>
      <id>site</id>

      <build>
        <plugins>

          <plugin>
            <artifactId>maven-javadoc-plugin</artifactId>
            <executions>
              <execution>
                <id>javadoc-jar</id>
                <phase>package</phase>
                <goals>
                  <goal>aggregate-jar</goal>
                </goals>
              </execution>
            </executions>
          </plugin>

          <plugin>
            <groupId>org.apache.maven.plugins</groupId>
            <artifactId>maven-site-plugin</artifactId>
            <executions>
              <execution>
                <id>flume-site</id>
                <phase>package</phase>
                <goals>
                  <goal>site</goal>
                </goals>
              </execution>
              <!--
              <execution>
                <id>flume-site-dist</id>
                <phase>package</phase>
                <goals>
                  <goal>stage</goal>
                </goals>
              </execution>
              -->
            </executions>
          </plugin>

        </plugins>
      </build>

    </profile>

  </profiles>

  <inceptionYear>2009</inceptionYear>

  <issueManagement>
    <system>JIRA</system>
    <url>https://issues.apache.org/jira/browse/FLUME</url>
  </issueManagement>

  <licenses>
    <license>
      <name>The Apache Software License, Version 2.0</name>
      <url>http://www.apache.org/licenses/LICENSE-2.0.txt</url>
    </license>
  </licenses>

  <mailingLists>
    <mailingList>
      <archive>http://mail-archives.apache.org/mod_mbox/flume-user/</archive>
      <name>Flume User List</name>
      <post>user@flume.apache.org</post>
      <subscribe>user-subscribe@flume.apache.org</subscribe>
      <unsubscribe>user-unsubscribe@flume.apache.org</unsubscribe>
    </mailingList>
    <mailingList>
      <archive>http://mail-archives.apache.org/mod_mbox/flume-dev/</archive>
      <name>Flume Developer List</name>
      <post>dev@flume.apache.org</post>
      <subscribe>dev-subscribe@flume.apache.org</subscribe>
      <unsubscribe>dev-unsubscribe@flume.apache.org</unsubscribe>
    </mailingList>
    <mailingList>
      <archive>http://mail-archives.apache.org/mod_mbox/flume-commits/</archive>
      <name>Flume Commits</name>
      <post>commits@flume.apache.org</post>
      <subscribe>commits-subscribe@flume.apache.org</subscribe>
      <unsubscribe>commits-unsubscribe@flume.apache.org</unsubscribe>
    </mailingList>
  </mailingLists>

  <scm>
    <url>scm:svn:https://svn.apache.org/repos/asf/flume/</url>
    <developerConnection>scm:svn:https://svn.apache.org/repos/asf/flume/</developerConnection>
    <connection>scm:svn:https://svn.apache.org/repos/asf/flume</connection>
  </scm>

  <ciManagement>
    <system>jenkins</system>
    <url>https://builds.apache.org/job/flume-trunk</url>
  </ciManagement>

  <developers>
    <developer>
      <name>Andrew Bayer</name>
      <id>abayer</id>
      <email>abayer@apache.org</email>
      <organization>Cloudera</organization>
    </developer>
    <developer>
      <name>Ahmed Radwan</name>
      <id>ahmed</id>
      <email>ahmed@apache.org</email>
      <organization>Cloudera</organization>
    </developer>
    <developer>
      <name>Arvind Prabhakar</name>
      <id>arvind</id>
      <email>arvind@apache.org</email>
      <organization>Cloudera</organization>
    </developer>
    <developer>
      <name>Brock Noland</name>
      <id>brock</id>
      <email>brock@apache.org</email>
      <organization>Cloudera</organization>
    </developer>
    <developer>
      <name>Bruce Mitchener</name>
      <id>brucem</id>
      <email>brucem@apache.org</email>
      <organization>-</organization>
    </developer>
    <developer>
      <name>Derek Deeter</name>
      <id>ddeeter</id>
      <email>ddeeter@apache.org</email>
      <organization>Intuit</organization>
    </developer>
    <developer>
      <name>Eric Sammer</name>
      <id>esammer</id>
      <email>esammer@apache.org</email>
      <organization>Cloudera</organization>
    </developer>
    <developer>
      <name>Henry Robinson</name>
      <id>henry</id>
      <email>henry@apache.org</email>
      <organization>Cloudera</organization>
    </developer>
    <developer>
      <name>Hari Shreedharan</name>
      <id>hshreedharan</id>
      <email>hshreedharan@apache.org</email>
      <organization>Cloudera</organization>
    </developer>
    <developer>
      <name>Jaroslav Cecho</name>
      <id>jarcec</id>
      <email>jarcec@apache.org</email>
      <organization>Cloudera</organization>
    </developer>
    <developer>
      <name>Jonathan Hsieh</name>
      <id>jmhsieh</id>
      <email>jmhsieh@apache.org</email>
      <organization>Cloudera</organization>
    </developer>
    <developer>
      <name>Juhani Connolly</name>
      <id>juhanic</id>
      <email>juhanic@apache.org</email>
      <organization>CyberAgent</organization>
    </developer>
    <developer>
      <name>Aaron Kimball</name>
      <id>kimballa</id>
      <email>kimballa@apache.org</email>
      <organization>Odiago</organization>
    </developer>
    <developer>
      <name>Mingjie Lai</name>
      <id>mlai</id>
      <email>mlai@apache.org</email>
      <organization>Trend Micro</organization>
    </developer>
    <developer>
      <name>Mike Percy</name>
      <id>mpercy</id>
      <email>mpercy@apache.org</email>
      <organization>Cloudera</organization>
    </developer>
    <developer>
      <name>Nick Verbeck</name>
      <id>nerdynick</id>
      <email>nerdynick@apache.org</email>
      <organization>-</organization>
    </developer>
    <developer>
      <name>Patrick Hunt</name>
      <id>phunt</id>
      <email>phunt@apache.org</email>
      <organization>Cloudera</organization>
    </developer>
    <developer>
      <name>Prasad Mujumdar</name>
      <id>prasadm</id>
      <email>prasadm@apache.org</email>
      <organization>Cloudera</organization>
    </developer>
    <developer>
      <name>Ralph Goers</name>
      <id>rgoers</id>
      <email>rgoers@apache.org</email>
      <organization>Intuit</organization>
    </developer>
    <developer>
      <name>Will McQueen</name>
      <id>will</id>
      <email>will@apache.org</email>
      <organization>Cloudera</organization>
    </developer>
  </developers>

  <organization>
    <name>Apache Software Foundation</name>
    <url>http://www.apache.org</url>
  </organization>

  <pluginRepositories>

    <pluginRepository>
      <id>repo1.maven.org</id>
      <url>http://repo1.maven.org/maven2</url>
      <releases>
        <enabled>true</enabled>
      </releases>
      <snapshots>
        <enabled>false</enabled>
      </snapshots>
    </pluginRepository>

    <pluginRepository>
      <id>oss.sonatype.org</id>
      <url>https://oss.sonatype.org/content/groups/public</url>
      <releases>
        <enabled>true</enabled>
      </releases>
      <snapshots>
        <enabled>false</enabled>
      </snapshots>
    </pluginRepository>

  </pluginRepositories>

  <repositories>
    <repository>
      <id>${publicrepoid}</id>
      <name>${reponame}</name>
      <url>${repo.maven.org}</url>
      <releases>
        <enabled>true</enabled>
      </releases>
    </repository> 
    <repository>
      <id>repo1.maven.org</id>
      <url>http://repo1.maven.org/maven2</url>
      <releases>
        <enabled>true</enabled>
      </releases>
      <snapshots>
        <enabled>false</enabled>
      </snapshots>
    </repository>

    <repository>
      <id>repository.jboss.org</id>
      <url>http://repository.jboss.org/nexus/content/groups/public/
      </url>
      <snapshots>
        <enabled>false</enabled>
      </snapshots>
    </repository>

  </repositories>

  <distributionManagement>
    <repository>
      <id>${repoid}</id>
      <name>${reponame}</name>
      <url>${repourl}</url>
    </repository>
    <site>
      <id>${siteid}</id>
      <url>${siteUrlDeployment}</url>
      <name>${sitename}</name>
    </site>
  </distributionManagement>

  <build>

    <plugins>

      <plugin>
        <groupId>org.apache.rat</groupId>
        <artifactId>apache-rat-plugin</artifactId>
      </plugin>
    </plugins>

    <pluginManagement>
      <plugins>

        <plugin>
          <groupId>org.apache.maven.plugins</groupId>
          <artifactId>maven-compiler-plugin</artifactId>
          <version>2.3.2</version>
          <configuration>
            <source>${sourceJavaVersion}</source>
            <target>${targetJavaVersion}</target>
            <source>1.6</source>
            <target>1.6</target>
            <!-- Memory management -->
            <fork>true</fork>
            <meminitial>128m</meminitial>
            <maxmem>512m</maxmem>
          </configuration>
        </plugin>

        <plugin>
          <groupId>org.apache.maven.plugins</groupId>
          <artifactId>maven-surefire-plugin</artifactId>
          <version>2.12.3</version>
          <configuration>
            <forkMode>always</forkMode>
            <forkedProcessTimeoutInSeconds>900</forkedProcessTimeoutInSeconds>
            <redirectTestOutputToFile>true</redirectTestOutputToFile>
            <includes>
              <include>${test.include.pattern}</include>
            </includes>
            <excludes>
              <exclude>**/*$*</exclude>
              <exclude>${test.exclude.pattern}</exclude>
            </excludes>
            <argLine>-Djava.library.path="${hadoop.library.path}"</argLine>
          </configuration>
        </plugin>

        <plugin>
          <groupId>org.apache.rat</groupId>
          <artifactId>apache-rat-plugin</artifactId>
          <version>0.7</version>
          <executions>
            <execution>
              <id>verify.rat</id>
              <phase>verify</phase>
              <goals>
                <goal>check</goal>
              </goals>
              <configuration>
                <excludes>
                  <exclude>**/.idea/</exclude>
                  <exclude>**/*.iml</exclude>
                  <exclude>**/nb-configuration.xml</exclude>
                  <exclude>.git/</exclude>
                  <exclude>patchprocess/</exclude>
                  <exclude>.gitignore</exclude>
                  <!-- ASF jenkins box puts the Maven repo in our root directory. -->
                  <exclude>.repository/</exclude>
                  <exclude>**/*.diff</exclude>
                  <exclude>**/*.patch</exclude>
                  <exclude>**/*.avsc</exclude>
                  <exclude>**/*.avro</exclude>
                  <exclude>**/docs/**</exclude>
                  <exclude>**/test/resources/**</exclude>
                  <exclude>**/.settings/*</exclude>
                  <exclude>**/.classpath</exclude>
                  <exclude>**/.project</exclude>
                  <exclude>**/target/**</exclude>
                </excludes>
              </configuration>
            </execution>
          </executions>
        </plugin>

        <plugin>
          <groupId>org.apache.maven.plugins</groupId>
          <artifactId>maven-javadoc-plugin</artifactId>
          <version>2.9</version>
          <configuration>
            <outputDirectory>${project.build.directory}/site/apidocs</outputDirectory>
            <!-- switch on dependency-driven aggregation -->
            <includeDependencySources>true</includeDependencySources>

            <dependencySourceIncludes>
              <!-- include ONLY flume multi-module dependencies -->
              <dependencySourceInclude>org.apache.flume:*</dependencySourceInclude>
            </dependencySourceIncludes>
          </configuration>
        </plugin>

        <plugin>
          <groupId>org.apache.maven.plugins</groupId>
          <artifactId>maven-assembly-plugin</artifactId>
          <version>2.3</version>
        </plugin>

        <plugin>
          <groupId>org.apache.avro</groupId>
          <artifactId>avro-maven-plugin</artifactId>
          <version>${avro.version}</version>
        </plugin>

        <plugin>
          <groupId>com.thoughtworks.paranamer</groupId>
          <artifactId>paranamer-maven-plugin</artifactId>
          <version>2.3</version>
        </plugin>

        <plugin>
          <groupId>org.apache.maven.plugins</groupId>
          <artifactId>maven-site-plugin</artifactId>
          <version>3.3</version>
          <configuration>
            <siteDirectory>${project.basedir}/flume-ng-doc</siteDirectory>
          </configuration>
        </plugin>

        <plugin>
          <artifactId>maven-clean-plugin</artifactId>
          <version>2.4.1</version>
          <configuration>
            <filesets>
              <fileset>
                <directory>docs</directory>
                <includes>
                  <include>**</include>
                </includes>
              </fileset>
            </filesets>
          </configuration>
        </plugin>
      </plugins>

    </pluginManagement>

  </build>

  <dependencyManagement>
    <dependencies>

      <dependency>
        <groupId>junit</groupId>
        <artifactId>junit</artifactId>
        <version>4.10</version>
        <scope>test</scope>
      </dependency>

      <dependency>
        <groupId>org.mockito</groupId>
        <artifactId>mockito-all</artifactId>
        <version>1.9.0</version>
        <scope>test</scope>
      </dependency>

      <dependency>
        <groupId>org.easytesting</groupId>
        <artifactId>fest-reflect</artifactId>
        <version>1.4</version>
        <scope>test</scope>
      </dependency>

      <!-- Dependencies: compile -->

      <dependency>
        <groupId>commons-cli</groupId>
        <artifactId>commons-cli</artifactId>
        <version>1.2</version>
      </dependency>

      <dependency>
        <groupId>commons-lang</groupId>
        <artifactId>commons-lang</artifactId>
        <version>2.5</version>
      </dependency>

      <dependency>
        <groupId>com.google.guava</groupId>
        <artifactId>guava</artifactId>
        <version>11.0.2</version>
      </dependency>

      <dependency>
        <groupId>log4j</groupId>
        <artifactId>log4j</artifactId>
        <version>1.2.17</version>
        <exclusions>
          <exclusion>
            <groupId>com.sun.jdmk</groupId>
            <artifactId>jmxtools</artifactId>
          </exclusion>
          <exclusion>
            <groupId>com.sun.jmx</groupId>
            <artifactId>jmxri</artifactId>
          </exclusion>
        </exclusions>
      </dependency>

      <dependency>
        <groupId>log4j</groupId>
        <artifactId>apache-log4j-extras</artifactId>
        <version>1.1</version>
      </dependency>

      <dependency>
        <groupId>org.slf4j</groupId>
        <artifactId>slf4j-api</artifactId>
        <version>1.6.1</version>
      </dependency>

      <dependency>
        <groupId>org.slf4j</groupId>
        <artifactId>slf4j-log4j12</artifactId>
        <version>1.6.1</version>
      </dependency>

      <dependency>
        <groupId>org.apache.avro</groupId>
        <artifactId>avro</artifactId>
        <version>${avro.version}</version>
      </dependency>

      <dependency>
        <groupId>org.apache.avro</groupId>
        <artifactId>avro-compiler</artifactId>
        <version>${avro.version}</version>
      </dependency>

      <dependency>
        <groupId>org.apache.avro</groupId>
        <artifactId>avro-ipc</artifactId>
        <version>${avro.version}</version>
        <exclusions>
          <exclusion>
            <groupId>org.mortbay.jetty</groupId>
            <artifactId>servlet-api</artifactId>
          </exclusion>
          <exclusion>
            <groupId>io.netty</groupId>
            <artifactId>netty</artifactId>
          </exclusion>
        </exclusions>
      </dependency>

      <dependency>
        <groupId>org.apache.thrift</groupId>
        <artifactId>libthrift</artifactId>
        <version>${thrift.version}</version>
        <exclusions>
          <exclusion>
            <groupId>javax.servlet</groupId>
            <artifactId>servlet-api</artifactId>
          </exclusion>
        </exclusions>
      </dependency>

      <dependency>
        <groupId>com.google.protobuf</groupId>
        <artifactId>protobuf-java</artifactId>
        <scope>compile</scope>
        <version>2.5.0</version>
      </dependency>

      <dependency>
        <groupId>org.mortbay.jetty</groupId>
        <artifactId>servlet-api</artifactId>
        <version>2.5-20110124</version>
      </dependency>

      <dependency>
        <groupId>org.mortbay.jetty</groupId>
        <artifactId>jetty-util</artifactId>
        <version>6.1.26</version>
      </dependency>

      <dependency>
        <groupId>org.mortbay.jetty</groupId>
        <artifactId>jetty</artifactId>
        <version>6.1.26</version>
      </dependency>

      <dependency>
        <groupId>org.apache.httpcomponents</groupId>
        <artifactId>httpclient</artifactId>
        <version>4.2.1</version>
      </dependency>

      <dependency>
        <groupId>org.mapdb</groupId>
        <artifactId>mapdb</artifactId>
        <version>0.9.9</version>
      </dependency>

      <!--  Gson: Java to Json conversion -->
      <dependency>
        <groupId>com.google.code.gson</groupId>
        <artifactId>gson</artifactId>
        <version>2.2.2</version>
      </dependency>

      <dependency>
        <groupId>org.apache.hadoop</groupId>
        <artifactId>hadoop-common</artifactId>
        <version>${hadoop.version}</version>
      </dependency>

      <dependency>
        <groupId>commons-codec</groupId>
        <artifactId>commons-codec</artifactId>
        <version>1.8</version>
      </dependency>

      <dependency>
        <groupId>commons-io</groupId>
        <artifactId>commons-io</artifactId>
        <version>2.1</version>
      </dependency>

      <dependency>
        <groupId>commons-dbcp</groupId>
        <artifactId>commons-dbcp</artifactId>
        <version>1.4</version>
      </dependency>

      <dependency>
        <groupId>commons-collections</groupId>
        <artifactId>commons-collections</artifactId>
        <version>3.2.1</version>
      </dependency>

      <dependency>
        <groupId>org.apache.derby</groupId>
        <artifactId>derby</artifactId>
        <version>10.8.2.2</version>
      </dependency>

      <dependency>
        <groupId>org.codehaus.jackson</groupId>
        <artifactId>jackson-core-asl</artifactId>
        <version>1.9.3</version>
      </dependency>

      <dependency>
        <groupId>org.codehaus.jackson</groupId>
        <artifactId>jackson-mapper-asl</artifactId>
        <version>1.9.3</version>
      </dependency>

      <dependency>
        <groupId>org.schwering</groupId>
        <artifactId>irclib</artifactId>
        <version>1.10</version>
      </dependency>

      <dependency>
        <groupId>joda-time</groupId>
        <artifactId>joda-time</artifactId>
        <version>2.1</version>
      </dependency>
      
      <!-- Adding zookeeper as dependency, beacuse it was 
           pulling different version of zookeeper as transient
           dependency from asynchbase. -->
      
      <dependency>
        <groupId>org.apache.zookeeper</groupId>
        <artifactId>zookeeper</artifactId>
        <version>${zookeeper.version}</version>
       </dependency>

      <dependency>
        <groupId>org.apache.hadoop</groupId>
        <artifactId>hadoop</artifactId>
        <version>${hadoop.version}</version>
      </dependency>

      <dependency>
        <groupId>org.elasticsearch</groupId>
        <artifactId>elasticsearch</artifactId>
        <version>${elasticsearch.version}</version>
        <optional>true</optional>
      </dependency>

      <dependency>
        <groupId>org.elasticsearch</groupId>
        <artifactId>elasticsearch</artifactId>
        <version>${elasticsearch.version}</version>
        <classifier>tests</classifier>
        <scope>test</scope>
      </dependency>

      <dependency>
        <groupId>javax.jms</groupId>
        <artifactId>jms</artifactId>
        <version>1.1</version>
      </dependency>

      <dependency>
        <groupId>org.apache.activemq</groupId>
        <artifactId>activemq-core</artifactId>
        <version>5.7.0</version>
      </dependency>

      <!-- internal module dependencies -->

      <dependency>
        <groupId>org.apache.flume</groupId>
        <artifactId>flume-ng-configuration</artifactId>
        <version>1.5.0.1</version>
      </dependency>
      <dependency>
        <groupId>org.apache.flume</groupId>
        <artifactId>flume-ng-core</artifactId>
        <version>1.5.0.1</version>
      </dependency>

      <dependency>
        <groupId>org.apache.flume</groupId>
        <artifactId>flume-tools</artifactId>
        <version>1.5.0.1</version>
      </dependency>

      <dependency>
        <groupId>org.apache.flume</groupId>
        <artifactId>flume-ng-node</artifactId>
        <version>1.5.0.1</version>
      </dependency>

      <dependency>
        <groupId>org.apache.flume.flume-ng-channels</groupId>
        <artifactId>flume-file-channel</artifactId>
        <version>1.5.0.1</version>
      </dependency>

      <dependency>
        <groupId>org.apache.flume.flume-ng-channels</groupId>
        <artifactId>flume-jdbc-channel</artifactId>
        <version>1.5.0.1</version>
      </dependency>

      <dependency>
        <groupId>org.apache.flume.flume-ng-channels</groupId>
        <artifactId>flume-spillable-memory-channel</artifactId>
        <version>1.5.0.1</version>
      </dependency>

     <dependency>
       <groupId>org.apache.flume.flume-ng-channels</groupId>
       <artifactId>flume-recoverable-memory-channel</artifactId>
       <version>1.5.0.1</version>
     </dependency>

      <dependency>
        <groupId>org.apache.flume.flume-ng-sinks</groupId>
        <artifactId>flume-hdfs-sink</artifactId>
        <version>1.5.0.1</version>
      </dependency>

      <dependency>
        <groupId>org.apache.flume.flume-ng-sinks</groupId>
        <artifactId>flume-irc-sink</artifactId>
        <version>1.5.0.1</version>
      </dependency>

      <dependency>
        <groupId>org.apache.flume.flume-ng-sinks</groupId>
        <artifactId>flume-ng-hbase-sink</artifactId>
        <version>1.5.0.1</version>
      </dependency>

      <dependency>
        <groupId>org.apache.flume.flume-ng-sinks</groupId>
        <artifactId>flume-ng-elasticsearch-sink</artifactId>
        <version>1.5.0.1</version>
      </dependency>
<<<<<<< HEAD
=======

      <dependency>
        <groupId>org.apache.flume.flume-ng-sinks</groupId>
        <artifactId>flume-ng-morphline-solr-sink</artifactId>
        <version>1.5.0.1</version>
      </dependency>

>>>>>>> ceda6aa1
      <dependency>
        <groupId>org.apache.flume.flume-ng-sources</groupId>
        <artifactId>flume-scribe-source</artifactId>
        <version>1.5.0.1</version>
      </dependency>

      <dependency>
        <groupId>org.apache.flume.flume-ng-sources</groupId>
        <artifactId>flume-jms-source</artifactId>
        <version>1.5.0.1</version>
      </dependency>

      <dependency>
        <groupId>org.apache.flume.flume-ng-sources</groupId>
        <artifactId>flume-twitter-source</artifactId>
        <version>1.5.0.1</version>
      </dependency>

      <dependency>
        <groupId>org.apache.flume.flume-ng-legacy-sources</groupId>
        <artifactId>flume-thrift-source</artifactId>
        <version>1.5.0.1</version>
      </dependency>

      <dependency>
        <groupId>org.apache.flume.flume-ng-legacy-sources</groupId>
        <artifactId>flume-avro-source</artifactId>
        <version>1.5.0.1</version>
      </dependency>

      <dependency>
        <groupId>org.apache.flume</groupId>
        <artifactId>flume-ng-sdk</artifactId>
        <version>1.5.0.1</version>
      </dependency>

      <dependency>
        <groupId>org.apache.flume</groupId>
        <artifactId>flume-ng-sdk</artifactId>
        <version>1.5.0.1</version>
        <classifier>tests</classifier>
        <scope>test</scope>
      </dependency>

      <dependency>
        <groupId>org.apache.flume.flume-ng-clients</groupId>
        <artifactId>flume-ng-log4jappender</artifactId>
        <version>1.5.0.1</version>
      </dependency>

      <dependency>
        <groupId>org.apache.flume.flume-ng-clients</groupId>
        <artifactId>flume-ng-log4jappender</artifactId>
        <version>1.5.0.1</version>
        <classifier>jar-with-dependencies</classifier>
      </dependency>

      <dependency>
        <groupId>org.apache.flume</groupId>
        <artifactId>flume-ng-embedded-agent</artifactId>
        <version>1.5.0.1</version>
      </dependency>

      <dependency>
        <groupId>com.sun.jersey</groupId>
        <artifactId>jersey-core</artifactId>
        <version>1.8</version>
      </dependency>

      <dependency>
        <groupId>org.apache.commons</groupId>
        <artifactId>commons-compress</artifactId>
        <version>1.4.1</version>
      </dependency>

      <dependency>
        <groupId>org.apache.mina</groupId>
        <artifactId>mina-core</artifactId>
        <version>2.0.4</version>
      </dependency>

      <dependency>
        <groupId>org.hbase</groupId>
        <artifactId>asynchbase</artifactId>
        <version>1.5.0</version>
        <exclusions>
          <exclusion>
            <groupId>org.slf4j</groupId>
            <artifactId>log4j-over-slf4j</artifactId>
          </exclusion>
          <exclusion>
            <groupId>org.jboss.netty</groupId>
            <artifactId>netty</artifactId>
          </exclusion>
        </exclusions>
      </dependency>

      <dependency>
        <groupId>io.netty</groupId>
        <artifactId>netty</artifactId>
        <version>3.5.12.Final</version>
      </dependency>

      <dependency>
        <groupId>org.apache.solr</groupId>
        <artifactId>solr-cell</artifactId>
        <version>4.3.0</version>
      </dependency>

      <!-- Dependencies of the Twitter source -->
      <dependency>
        <groupId>org.twitter4j</groupId>
        <artifactId>twitter4j-core</artifactId>
        <version>3.0.3</version>
      </dependency>
      <dependency>
        <groupId>org.twitter4j</groupId>
        <artifactId>twitter4j-media-support</artifactId>
        <version>3.0.3</version>
      </dependency>
      <dependency>
        <groupId>org.twitter4j</groupId>
        <artifactId>twitter4j-stream</artifactId>
        <version>3.0.3</version>
      </dependency>

      <dependency>
        <groupId>org.kitesdk</groupId>
        <artifactId>kite-data-core</artifactId>
        <version>${kite.version}</version>
      </dependency>

    </dependencies>
  </dependencyManagement>

  <reporting>
    <plugins>

      <plugin>
        <groupId>org.apache.maven.plugins</groupId>
        <artifactId>maven-project-info-reports-plugin</artifactId>
        <version>2.4</version>
        <reportSets>
          <reportSet>
            <reports>
              <report>project-team</report>
              <report>mailing-list</report>
              <report>issue-tracking</report>
              <report>license</report>
<!-- for now
              <report>modules</report>
              <report>dependencies</report>
              <report>cim</report>
              <report>scm</report>
-->
              <!-- warning: the "about" report conflicts with sphinx-maven -->
            </reports>
          </reportSet>
        </reportSets>
      </plugin>

      <plugin>
        <groupId>org.tomdz.maven</groupId>
        <artifactId>sphinx-maven-plugin</artifactId>
        <version>1.0.2</version>
        <inherited>false</inherited>
        <configuration>
          <sourceDirectory>${project.basedir}/flume-ng-doc/sphinx</sourceDirectory>
        </configuration>
      </plugin>

    </plugins>
  </reporting>

</project><|MERGE_RESOLUTION|>--- conflicted
+++ resolved
@@ -410,6 +410,16 @@
           <family>!Windows</family>
         </os>
       </activation>
+
+      <dependencyManagement>
+        <dependencies>
+          <dependency>
+            <groupId>org.apache.flume.flume-ng-sinks</groupId>
+            <artifactId>flume-ng-morphline-solr-sink</artifactId>
+            <version>1.4.0</version>
+          </dependency>
+        </dependencies>
+      </dependencyManagement>
     </profile>
 
     <profile>
@@ -1222,16 +1232,7 @@
         <artifactId>flume-ng-elasticsearch-sink</artifactId>
         <version>1.5.0.1</version>
       </dependency>
-<<<<<<< HEAD
-=======
-
-      <dependency>
-        <groupId>org.apache.flume.flume-ng-sinks</groupId>
-        <artifactId>flume-ng-morphline-solr-sink</artifactId>
-        <version>1.5.0.1</version>
-      </dependency>
-
->>>>>>> ceda6aa1
+
       <dependency>
         <groupId>org.apache.flume.flume-ng-sources</groupId>
         <artifactId>flume-scribe-source</artifactId>
