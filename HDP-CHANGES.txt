--- conflicted
+++ resolved
@@ -5,15 +5,9 @@
 
 Unsupported Features:
 -----------------------
-<<<<<<< HEAD
- FLUME-2224 - Disable File channel dual checkpointing on Windows
- Kite Dataset sink is not supported on Windows
- 
-=======
 FLUME-2224 - Disable File channel dual checkpointing on Windows
 Kite Dataset Sink is not supported on Windows
 
->>>>>>> 97773772
 Improvements:
 -----------------------
 FLUME-2226 - Refactor BlobHandler out of morphline sink and into HTTP source
