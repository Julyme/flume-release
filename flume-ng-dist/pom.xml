<!--
 Licensed to the Apache Software Foundation (ASF) under one
 or more contributor license agreements.  See the NOTICE file
 distributed with this work for additional information
 regarding copyright ownership.  The ASF licenses this file
 to you under the Apache License, Version 2.0 (the
 "License"); you may not use this file except in compliance
 with the License.  You may obtain a copy of the License at

  http://www.apache.org/licenses/LICENSE-2.0

 Unless required by applicable law or agreed to in writing,
 software distributed under the License is distributed on an
 "AS IS" BASIS, WITHOUT WARRANTIES OR CONDITIONS OF ANY
 KIND, either express or implied.  See the License for the
 specific language governing permissions and limitations
 under the License.
-->

<project xmlns="http://maven.apache.org/POM/4.0.0" xmlns:xsi="http://www.w3.org/2001/XMLSchema-instance"
  xsi:schemaLocation="http://maven.apache.org/POM/4.0.0 http://maven.apache.org/xsd/maven-4.0.0.xsd">
  <modelVersion>4.0.0</modelVersion>

  <parent>
    <artifactId>flume-parent</artifactId>
    <groupId>org.apache.flume</groupId>
    <version>1.5.0.1</version>
  </parent>

  <artifactId>flume-ng-dist</artifactId>
  <packaging>pom</packaging>
  <name>Flume NG distribution</name>

  <build>
    <plugins>
      <plugin>
        <groupId>org.apache.maven.plugins</groupId>
        <artifactId>maven-assembly-plugin</artifactId>
        <executions>
          <execution>
            <id>assemble</id>
            <phase>package</phase>
            <goals>
              <goal>single</goal>
            </goals>
            <configuration>
              <finalName>apache-flume-${project.version}</finalName>
              <descriptors>
                <descriptor>src/main/assembly/bin.xml</descriptor>
                <descriptor>src/main/assembly/src.xml</descriptor>
              </descriptors>
              <tarLongFileMode>gnu</tarLongFileMode>
            </configuration>
          </execution>
        </executions>
      </plugin>

      <plugin>
        <groupId>org.apache.rat</groupId>
        <artifactId>apache-rat-plugin</artifactId>
      </plugin>

    </plugins>
  </build>

  <profiles>
    <profile>
      <id>hadoop-2</id>
      <activation>
        <property>
          <name>hadoop.profile</name>
          <value>2</value>
        </property>
      </activation>
      <dependencies>
      </dependencies>
    </profile>
    
    <profile>
      <id>hbase-98</id>
      <activation>
        <property>
          <name>hadoop.profile</name>
          <value>hbase-98</value>
        </property>
      </activation>
    </profile>
<<<<<<< HEAD
  </profiles>
=======
>>>>>>> 97773772

    <profile>
      <id>not-windows</id>
      <activation>
        <os>
          <family>!Windows</family>
        </os>
      </activation>
      <dependencies>
        <dependency>
          <groupId>org.apache.flume.flume-ng-sinks</groupId>
          <artifactId>flume-dataset-sink</artifactId>
        </dependency>
      </dependencies>
    </profile>
<<<<<<< HEAD
=======

  </profiles>
>>>>>>> 97773772


  <dependencies>
    <dependency>
      <groupId>org.apache.flume</groupId>
      <artifactId>flume-ng-configuration</artifactId>
    </dependency>
    <dependency>
      <groupId>org.apache.flume</groupId>
      <artifactId>flume-ng-sdk</artifactId>
    </dependency>
    <dependency>
      <groupId>org.apache.flume</groupId>
      <artifactId>flume-ng-core</artifactId>
    </dependency>
    <dependency>
      <groupId>org.apache.flume</groupId>
      <artifactId>flume-ng-embedded-agent</artifactId>
    </dependency>
    <dependency>
      <groupId>org.apache.flume</groupId>
      <artifactId>flume-ng-node</artifactId>
    </dependency>
    <dependency>
      <groupId>org.apache.flume.flume-ng-channels</groupId>
      <artifactId>flume-file-channel</artifactId>
    </dependency>
    <dependency>
      <groupId>org.apache.flume.flume-ng-channels</groupId>
      <artifactId>flume-spillable-memory-channel</artifactId>
    </dependency>
    <dependency>
      <groupId>org.apache.flume.flume-ng-channels</groupId>
      <artifactId>flume-jdbc-channel</artifactId>
    </dependency>
    <dependency>
      <groupId>org.apache.flume.flume-ng-sinks</groupId>
      <artifactId>flume-hdfs-sink</artifactId>
    </dependency>
    <dependency>
      <groupId>org.apache.flume.flume-ng-sinks</groupId>
      <artifactId>flume-hive-sink</artifactId>
    </dependency>
    <dependency>
      <groupId>org.apache.flume.flume-ng-sinks</groupId>
      <artifactId>flume-irc-sink</artifactId>
    </dependency>
    <dependency>
      <groupId>org.apache.flume.flume-ng-sinks</groupId>
      <artifactId>flume-ng-hbase-sink</artifactId>
    </dependency>
    <dependency>
      <groupId>org.apache.flume.flume-ng-sinks</groupId>
      <artifactId>flume-ng-elasticsearch-sink</artifactId>
    </dependency>
   <dependency>
      <groupId>org.apache.flume.flume-ng-sources</groupId>
      <artifactId>flume-scribe-source</artifactId>
    </dependency>
    <dependency>
      <groupId>org.apache.flume.flume-ng-sources</groupId>
      <artifactId>flume-jms-source</artifactId>
    </dependency>
    <dependency>
      <groupId>org.apache.flume.flume-ng-sources</groupId>
      <artifactId>flume-twitter-source</artifactId>
    </dependency>
    <dependency>
      <groupId>org.apache.flume.flume-ng-legacy-sources</groupId>
      <artifactId>flume-avro-source</artifactId>
    </dependency>
    <dependency>
      <groupId>org.apache.flume.flume-ng-legacy-sources</groupId>
      <artifactId>flume-thrift-source</artifactId>
    </dependency>
    <dependency>
      <groupId>org.apache.flume.flume-ng-clients</groupId>
      <artifactId>flume-ng-log4jappender</artifactId>
    </dependency>
    <dependency>
      <groupId>org.apache.flume.flume-ng-clients</groupId>
      <artifactId>flume-ng-log4jappender</artifactId>
      <classifier>jar-with-dependencies</classifier>
    </dependency>
    <dependency>
      <groupId>org.apache.flume</groupId>
      <artifactId>flume-tools</artifactId>
    </dependency>
  </dependencies>

</project><|MERGE_RESOLUTION|>--- conflicted
+++ resolved
@@ -85,10 +85,6 @@
         </property>
       </activation>
     </profile>
-<<<<<<< HEAD
-  </profiles>
-=======
->>>>>>> 97773772
 
     <profile>
       <id>not-windows</id>
@@ -104,12 +100,8 @@
         </dependency>
       </dependencies>
     </profile>
-<<<<<<< HEAD
-=======
 
   </profiles>
->>>>>>> 97773772
-
 
   <dependencies>
     <dependency>
