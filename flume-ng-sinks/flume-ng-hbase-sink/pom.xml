<?xml version="1.0" encoding="UTF-8"?>
<!-- Licensed to the Apache Software Foundation (ASF) under one or more contributor
  license agreements. See the NOTICE file distributed with this work for additional
  information regarding copyright ownership. The ASF licenses this file to
  You under the Apache License, Version 2.0 (the "License"); you may not use
  this file except in compliance with the License. You may obtain a copy of
  the License at http://www.apache.org/licenses/LICENSE-2.0 Unless required
  by applicable law or agreed to in writing, software distributed under the
  License is distributed on an "AS IS" BASIS, WITHOUT WARRANTIES OR CONDITIONS
  OF ANY KIND, either express or implied. See the License for the specific
  language governing permissions and limitations under the License. -->
<project xmlns="http://maven.apache.org/POM/4.0.0" xmlns:xsi="http://www.w3.org/2001/XMLSchema-instance"
  xsi:schemaLocation="http://maven.apache.org/POM/4.0.0 http://maven.apache.org/xsd/maven-4.0.0.xsd">
  <modelVersion>4.0.0</modelVersion>
  <parent>
    <artifactId>flume-ng-sinks</artifactId>
    <groupId>org.apache.flume</groupId>
    <version>1.5.0</version>
  </parent>
  <groupId>org.apache.flume.flume-ng-sinks</groupId>
  <artifactId>flume-ng-hbase-sink</artifactId>
  <name>Flume NG HBase Sink</name>

  <build>
    <plugins>
      <plugin>
        <groupId>org.apache.rat</groupId>
        <artifactId>apache-rat-plugin</artifactId>
      </plugin>
      <plugin>
        <groupId>org.apache.maven.plugins</groupId>
        <artifactId>maven-surefire-plugin</artifactId>
        <configuration>
          <excludes>
            <exclude>**/TestAsyncHBaseSink.java</exclude>
          </excludes>
        </configuration>
      </plugin>
    </plugins>
  </build>
  <dependencies>

    <dependency>
      <groupId>org.apache.flume</groupId>
      <artifactId>flume-ng-sdk</artifactId>
    </dependency>

    <dependency>
      <groupId>org.apache.flume</groupId>
      <artifactId>flume-ng-core</artifactId>
    </dependency>

    <dependency>
      <groupId>org.apache.flume</groupId>
      <artifactId>flume-ng-configuration</artifactId>
    </dependency>

    <dependency>
      <groupId>org.slf4j</groupId>
      <artifactId>slf4j-api</artifactId>
    </dependency>

    <dependency>
      <groupId>com.google.guava</groupId>
      <artifactId>guava</artifactId>
    </dependency>

<<<<<<< HEAD
=======

>>>>>>> 60a3caaa
    <dependency>
      <groupId>org.hbase</groupId>
      <artifactId>asynchbase</artifactId>
    </dependency>

    <dependency>
      <groupId>io.netty</groupId>
      <artifactId>netty</artifactId>
    </dependency>

    <dependency>
      <groupId>org.slf4j</groupId>
      <artifactId>slf4j-log4j12</artifactId>
      <scope>test</scope>
    </dependency>

    <dependency>
      <groupId>junit</groupId>
      <artifactId>junit</artifactId>
      <scope>test</scope>
    </dependency>

    <dependency>
      <groupId>org.apache.hadoop</groupId>
      <artifactId>${hadoop.common.artifact.id}</artifactId>
      <optional>true</optional>
    </dependency>

    <dependency>
      <groupId>commons-io</groupId>
      <artifactId>commons-io</artifactId>
      <scope>test</scope>
    </dependency>

    <dependency>
      <groupId>commons-lang</groupId>
      <artifactId>commons-lang</artifactId>
    </dependency>

    <dependency>
      <groupId>org.mockito</groupId>
      <artifactId>mockito-all</artifactId>
      <scope>test</scope>
    </dependency>

    <dependency>
      <groupId>org.apache.flume.flume-ng-sinks</groupId>
      <artifactId>flume-hdfs-sink</artifactId>
    </dependency>

  </dependencies>

  <profiles>
    <profile>
      <id>hadoop-1.0</id>
      <activation>
        <property>
          <name>!hadoop.profile</name>
        </property>
      </activation>
      <dependencies>
        <dependency>
          <groupId>org.apache.hadoop</groupId>
          <artifactId>hadoop-test</artifactId>
          <scope>test</scope>
        </dependency>
        <!-- required because the hadoop-core pom is missing these deps
            and MiniDFSCluster pulls in the webhdfs classes -->
        <dependency>
          <groupId>com.sun.jersey</groupId>
          <artifactId>jersey-core</artifactId>
          <scope>test</scope>
        </dependency>
<<<<<<< HEAD

=======
>>>>>>> 60a3caaa
        <dependency>
          <groupId>org.apache.hbase</groupId>
          <artifactId>hbase</artifactId>
          <optional>true</optional>
        </dependency>

        <dependency>
          <groupId>org.apache.hbase</groupId>
          <artifactId>hbase</artifactId>
          <classifier>tests</classifier>
          <scope>test</scope>
        </dependency>
<<<<<<< HEAD
=======

        <dependency>
          <groupId>org.apache.zookeeper</groupId>
          <artifactId>zookeeper</artifactId>
          <scope>test</scope>
        </dependency>
>>>>>>> 60a3caaa
      </dependencies>
    </profile>
    <profile>
      <id>hadoop-2</id>
      <activation>
        <property>
          <name>hadoop.profile</name>
          <value>2</value>
        </property>
      </activation>
      <dependencies>
        <dependency>
          <groupId>org.apache.hadoop</groupId>
          <artifactId>hadoop-minicluster</artifactId>
          <scope>test</scope>
        </dependency>
        <dependency>
          <groupId>org.apache.hbase</groupId>
<<<<<<< HEAD
          <artifactId>hbase-common</artifactId>
=======
          <artifactId>hbase</artifactId>
          <optional>true</optional>
        </dependency>

        <dependency>
          <groupId>org.apache.hbase</groupId>
          <artifactId>hbase</artifactId>
>>>>>>> 60a3caaa
          <classifier>tests</classifier>
          <scope>test</scope>
        </dependency>

        <dependency>
<<<<<<< HEAD
=======
          <groupId>org.apache.zookeeper</groupId>
          <artifactId>zookeeper</artifactId>
          <scope>test</scope>
        </dependency>
      </dependencies>
    </profile>
    <profile>
      <id>hbase-98</id>
      <activation>
        <property>
          <name>hadoop.profile</name>
          <value>hbase-98</value>
        </property>
      </activation>
      <dependencies>
        <dependency>
          <groupId>org.apache.hadoop</groupId>
          <artifactId>hadoop-minicluster</artifactId>
          <scope>test</scope>
        </dependency>

        <dependency>
>>>>>>> 60a3caaa
          <groupId>org.apache.hbase</groupId>
          <artifactId>hbase-client</artifactId>
          <optional>true</optional>
        </dependency>

        <dependency>
          <groupId>org.apache.hbase</groupId>
<<<<<<< HEAD
          <artifactId>hbase-server</artifactId>
          <optional>true</optional>
=======
          <artifactId>hbase-client</artifactId>
          <classifier>tests</classifier>
          <scope>test</scope>
        </dependency>


        <dependency>
          <groupId>org.apache.hbase</groupId>
          <artifactId>hbase-server</artifactId>
>>>>>>> 60a3caaa
          <scope>test</scope>
        </dependency>

        <dependency>
          <groupId>org.apache.hbase</groupId>
          <artifactId>hbase-server</artifactId>
          <classifier>tests</classifier>
<<<<<<< HEAD
          <optional>true</optional>
=======
          <scope>test</scope>
        </dependency>

        <!-- There should be no need for Flume to include the following two
         artifacts, but HBase pom has a bug which causes these to not get
         pulled in. So we have to pull it in. Ideally this should be optional,
         but making it optional causes build to fail.
        -->

        <dependency>
          <groupId>org.apache.hbase</groupId>
          <artifactId>hbase-common</artifactId>
          <optional>true</optional>
        </dependency>
        <dependency>
          <groupId>org.apache.hbase</groupId>
          <artifactId>hbase-testing-util</artifactId>
          <scope>test</scope>
        </dependency>

        <dependency>
          <groupId>org.apache.zookeeper</groupId>
          <artifactId>zookeeper</artifactId>
>>>>>>> 60a3caaa
          <scope>test</scope>
        </dependency>
      </dependencies>
    </profile>
  </profiles>

</project><|MERGE_RESOLUTION|>--- conflicted
+++ resolved
@@ -65,10 +65,6 @@
       <artifactId>guava</artifactId>
     </dependency>
 
-<<<<<<< HEAD
-=======
-
->>>>>>> 60a3caaa
     <dependency>
       <groupId>org.hbase</groupId>
       <artifactId>asynchbase</artifactId>
@@ -142,31 +138,25 @@
           <artifactId>jersey-core</artifactId>
           <scope>test</scope>
         </dependency>
-<<<<<<< HEAD
-
-=======
->>>>>>> 60a3caaa
-        <dependency>
-          <groupId>org.apache.hbase</groupId>
-          <artifactId>hbase</artifactId>
-          <optional>true</optional>
-        </dependency>
-
-        <dependency>
-          <groupId>org.apache.hbase</groupId>
-          <artifactId>hbase</artifactId>
-          <classifier>tests</classifier>
-          <scope>test</scope>
-        </dependency>
-<<<<<<< HEAD
-=======
+        <dependency>
+          <groupId>org.apache.hbase</groupId>
+          <artifactId>hbase</artifactId>
+          <optional>true</optional>
+        </dependency>
+
+        <dependency>
+          <groupId>org.apache.hbase</groupId>
+          <artifactId>hbase</artifactId>
+          <classifier>tests</classifier>
+          <scope>test</scope>
+        </dependency>
 
         <dependency>
           <groupId>org.apache.zookeeper</groupId>
           <artifactId>zookeeper</artifactId>
           <scope>test</scope>
         </dependency>
->>>>>>> 60a3caaa
+
       </dependencies>
     </profile>
     <profile>
@@ -185,24 +175,18 @@
         </dependency>
         <dependency>
           <groupId>org.apache.hbase</groupId>
-<<<<<<< HEAD
-          <artifactId>hbase-common</artifactId>
-=======
-          <artifactId>hbase</artifactId>
-          <optional>true</optional>
-        </dependency>
-
-        <dependency>
-          <groupId>org.apache.hbase</groupId>
-          <artifactId>hbase</artifactId>
->>>>>>> 60a3caaa
-          <classifier>tests</classifier>
-          <scope>test</scope>
-        </dependency>
-
-        <dependency>
-<<<<<<< HEAD
-=======
+          <artifactId>hbase</artifactId>
+          <optional>true</optional>
+        </dependency>
+
+        <dependency>
+          <groupId>org.apache.hbase</groupId>
+          <artifactId>hbase</artifactId>
+          <classifier>tests</classifier>
+          <scope>test</scope>
+        </dependency>
+
+        <dependency>
           <groupId>org.apache.zookeeper</groupId>
           <artifactId>zookeeper</artifactId>
           <scope>test</scope>
@@ -225,7 +209,6 @@
         </dependency>
 
         <dependency>
->>>>>>> 60a3caaa
           <groupId>org.apache.hbase</groupId>
           <artifactId>hbase-client</artifactId>
           <optional>true</optional>
@@ -233,30 +216,22 @@
 
         <dependency>
           <groupId>org.apache.hbase</groupId>
-<<<<<<< HEAD
+          <artifactId>hbase-client</artifactId>
+          <classifier>tests</classifier>
+          <scope>test</scope>
+        </dependency>
+
+
+        <dependency>
+          <groupId>org.apache.hbase</groupId>
           <artifactId>hbase-server</artifactId>
-          <optional>true</optional>
-=======
-          <artifactId>hbase-client</artifactId>
-          <classifier>tests</classifier>
-          <scope>test</scope>
-        </dependency>
-
+          <scope>test</scope>
+        </dependency>
 
         <dependency>
           <groupId>org.apache.hbase</groupId>
           <artifactId>hbase-server</artifactId>
->>>>>>> 60a3caaa
-          <scope>test</scope>
-        </dependency>
-
-        <dependency>
-          <groupId>org.apache.hbase</groupId>
-          <artifactId>hbase-server</artifactId>
-          <classifier>tests</classifier>
-<<<<<<< HEAD
-          <optional>true</optional>
-=======
+          <classifier>tests</classifier>
           <scope>test</scope>
         </dependency>
 
@@ -280,7 +255,6 @@
         <dependency>
           <groupId>org.apache.zookeeper</groupId>
           <artifactId>zookeeper</artifactId>
->>>>>>> 60a3caaa
           <scope>test</scope>
         </dependency>
       </dependencies>
